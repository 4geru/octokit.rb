module Octokit
  class Client
    module Issues

      # Search issues within a repository
      #
      # @param repository [String, Repository, Hash] A GitHub repository.
      # @param search_term [String] The term to search for
      # @param state [String] :state (open) <tt>open</tt> or <tt>closed</tt>.
      # @return [Array] A list of issues matching the search term and state
      # @see http://develop.github.com/p/issues.html
      # @example Search for 'test' in the open issues for sferik/rails_admin
      #   Octokit.search_issues("sferik/rails_admin", 'test', 'open')
      def search_issues(repo, search_term, state='open', options={})
        get("/api/v2/json/issues/search/#{Repository.new(repo)}/#{state}/#{search_term}", options)['issues']
      end

      # List issues for a repository
      #
      # @param repository [String, Repository, Hash] A GitHub repository.
      # @param options [Hash] A customizable set of options.
      # @option options [Integer] :milestone Milestone number.
      # @option options [String] :state (open) State: <tt>open</tt> or <tt>closed</tt>.
      # @option options [String] :assignee User login.
      # @option options [String] :mentioned User login.
      # @option options [String] :labels List of comma separated Label names. Example: <tt>bug,ui,@high</tt>.
      # @option options [String] :sort (created) Sort: <tt>created</tt>, <tt>updated</tt>, or <tt>comments</tt>.
      # @option options [String] :direction (desc) Direction: <tt>asc</tt> or <tt>desc</tt>.
      # @option options [Integer] :page (1) Page number.
      # @return [Array] A list of issues for a repository.
      # @see http://developer.github.com/v3/issues/#list-issues-for-this-repository
      # @example List issues for a repository
      #   Octokit.list_issues("sferik/rails_admin")
      def list_issues(repository, options={})
        get("/repos/#{Repository.new(repository)}/issues", options, 3)
      end
      alias :issues :list_issues

      # Create an issue for a repository
      #
      # @param repository [String, Repository, Hash] A GitHub repository.
      # @param title [String] A descriptive title
      # @param body [String] A concise description
      # @return [Issue] Your newly created issue
      # @see http://develop.github.com/p/issues.html
      # @example Create a new Issues for a repository
      #   Octokit.create_issue("sferik/rails_admin")
      def create_issue(repo, title, body, options={})
        post("/api/v2/json/issues/open/#{Repository.new(repo)}", options.merge({:title => title, :body => body}))['issue']
      end
      alias :open_issue :create_issue

      # Get a single issue from a repository
      #
      # @param repository [String, Repository, Hash] A GitHub repository.
      # @param number [String] Number ID of the issue
      # @return [Issue] The issue you requested, if it exists
      # @see http://developer.github.com/v3/issues/#get-a-single-issue
      # @example Get issue #25 from pengwynn/octokit
      #   Octokit.issue("pengwynn/octokit", "25")
      def issue(repo, number, options={})
        get("/api/v2/json/issues/show/#{Repository.new(repo)}/#{number}", options)['issue']
      end

      # Close an issue
      #
      # @param repository [String, Repository, Hash] A GitHub repository.
      # @param number [String] Number ID of the issue
      # @return [Issue] The updated Issue
      # @see http://develop.github.com/p/issues.html
      # @note This implementation needs to be adjusted with switch to API v3
      # @see http://developer.github.com/v3/issues/#edit-an-issue
      # @example Close Issue #25 from pengwynn/octokit
      #   Octokit.close_issue("pengwynn/octokit", "25")
      def close_issue(repo, number, options={})
        post("/api/v2/json/issues/close/#{Repository.new(repo)}/#{number}", options)['issue']
      end

      # Reopen an issue
      #
      # @param repository [String, Repository, Hash] A GitHub repository.
      # @param number [String] Number ID of the issue
      # @return [Issue] The updated Issue
      # @see http://develop.github.com/p/issues.html
      # @note This implementation needs to be adjusted with switch to API v3
      # @see http://developer.github.com/v3/issues/#edit-an-issue
      # @example Reopen Issue #25 from pengwynn/octokit
      #   Octokit.reopen_issue("pengwynn/octokit", "25")
      def reopen_issue(repo, number, options={})
        post("/api/v2/json/issues/reopen/#{Repository.new(repo)}/#{number}", options)['issue']
      end

      # Update an issue
      #
      # @param repository [String, Repository, Hash] A GitHub repository.
      # @param number [String] Number ID of the issue
      # @param title [String] Updated title for the issue
      # @param body [String] Updated body of the issue
      # @return [Issue] The updated Issue
      # @see http://develop.github.com/p/issues.html
      # @note This implementation needs to be adjusted with switch to API v3
      # @see http://developer.github.com/v3/issues/#edit-an-issue
      # @example Change the title of Issue #25
      #   Octokit.update_issue("pengwynn/octokit", "25", "A new title", "the same body"")
      def update_issue(repo, number, title, body, options={})
        post("/api/v2/json/issues/edit/#{Repository.new(repo)}/#{number}", options.merge({:title => title, :body => body}))['issue']
      end

      # List available labels for a repository
      #
      # @param repository [String, Repository, Hash] A GitHub repository.
      # @return [Array] A list of the labels currently on the issue
      # @see http://develop.github.com/p/issues.html
      # @see http://developer.github.com/v3/issues/labels/
      # @example List labels for pengwynn/octokit
      #   Octokit.labels("pengwynn/octokit")
      def labels(repo, options={})
        get("repos/#{Repository.new(repo)}/labels", options, 3)
      end

      # Get single label for a repository
      #
      # @param repository [String, Repository, Hash] A GitHub repository.
      # @param name [String] Name of the label
      # @return [Label] A single label from the repository
      # @see http://developer.github.com/v3/issues/labels/#get-a-single-label
      # @example Get the "V3 Addition" label from pengwynn/octokit
      #   Octokit.labels("pengwynn/octokit")
      def label(repo, name, options={})
        get("repos/#{Repository.new(repo)}/labels/#{URI.encode_www_form_component(name)}", options, 3)
      end
      # Add a label to a repository
      #
      # @param repository [String, Repository, Hash] A GitHub repository.
      # @param label [String] A new label
      # @param color [String] A color, in hex, without the leading #
      # @return [Array] A list of the labels currently on the issue
      # @see http://developer.github.com/v3/issues/labels/
      # @example Add a new label "Version 1.0" with color "#cccccc"
      #   Octokit.add_label("pengwynn/octokit", "Version 1.0", "cccccc")
      def add_label(repo, label, color="ffffff", options={})
        post("repos/#{Repository.new(repo)}/labels", options.merge({:name => label, :color => color}), 3)
      end

      # Remove a label from a repository
      #
      # @param repository [String, Repository, Hash] A GitHub repository.
      # @param id [String] String name of the label
      # @return [Response] A Faraday Response object
      # @see http://developer.github.com/v3/issues/labels/#delete-a-label
      # @see http://rubydoc.info/gems/faraday/0.5.3/Faraday/Response
      # @example Remove the label "Version 1.0" from the repository
      #   Octokit.remove_label("pengwynn/octokit", "Version 1.0")
<<<<<<< HEAD
      def remove_label(repo, label, options={})
        delete("repos/#{Repository.new(repo)}/labels/#{URI.encode_www_form_component(label)}", options, 3, true, true)
=======
      def remove_label(repo, label, number=nil, options={})
        post(["/api/v2/json/issues/label/remove/#{Repository.new(repo)}/#{label}", number].compact.join('/'), options)['labels']
>>>>>>> 2ded131d
      end

      # Get all comments attached to an issue
      #
      # @param repository [String, Repository, Hash] A GitHub repository.
      # @param number [String] Number ID of the issue
      # @return [Array] Array of comments that belong to an issue
      # @see http://developer.github.com/v3/issues/comments
      # @example Get comments for issue #25 from pengwynn/octokit
      #   Octokit.issue_comments("pengwynn/octokit", "25")
      def issue_comments(repo, number, options={})
        get("/repos/#{Repository.new(repo)}/issues/#{number}/comments", options, 3)
      end

      # Get a single comment attached to an issue
      #
      # @param repository [String, Repository, Hash] A GitHub repository.
      # @param number [String] Number ID of the issue
      # @return [Array] Array of comments that belong to an issue
      # @see http://developer.github.com/v3/issues/comments/#get-a-single-comment
      # @example Get comments for issue #25 from pengwynn/octokit
      #   Octokit.issue_comments("pengwynn/octokit", "25")
      def issue_comment(repo, number, options={})
        get("/repos/#{Repository.new(repo)}/issues/comments/#{number}", options, 3)
      end

      # Add a comment to an issue
      #
      # @param repository [String, Repository, Hash] A GitHub repository.
      # @param number [Integer] Issue number
      # @param comment [String] Comment to be added
      # @return [Comment] A JSON encoded Comment
      # @see http://developer.github.com/v3/issues/comments/#create-a-comment
      # @example Add the comment "Almost to v1" to Issue #23 on pengwynn/octokit
      #   Octokit.add_comment("pengwynn/octokit", 23, "Almost to v1")
      def add_comment(repo, number, comment, options={})
        post("/repos/#{Repository.new(repo)}/issues/#{number}/comments", options.merge({:body => comment}), 3)
      end

      # Update a single comment on an issue
      #
      # @param repository [String, Repository, Hash] A GitHub repository.
      # @param number [Integer] Comment number
      # @param comment [String] Body of the comment which will replace the existing body.
      # @return [Comment] A JSON encoded Comment
      # @see http://developer.github.com/v3/issues/comments/#edit-a-comment
      # @example Update the comment "I've started this on my 25-issue-comments-v3 fork" on Issue #25 on pengwynn/octokit
      #   Octokit.update_comment("pengwynn/octokit", 25, "Almost to v1, added this on my fork")
      def update_comment(repo, number, comment, options={})
        post("/repos/#{Repository.new(repo)}/issues/comments/#{number}", options.merge({:body => comment}), 3)
      end

      # Delete a single comment
      #
      # @param repository [String, Repository, Hash] A GitHub repository.
      # @param number [Integer] Comment number
      # @return [Response] A response object with status
      # @see http://developer.github.com/v3/issues/comments/#delete-a-comment
      # @example Delete the comment "I've started this on my 25-issue-comments-v3 fork" on Issue #25 on pengwynn/octokit
      #   Octokit.delete_comment("pengwynn/octokit", 1194549)
      def delete_comment(repo, number, options={})
        delete("/repos/#{Repository.new(repo)}/issues/comments/#{number}", options, 3, true, true)
      end
    end
  end
end<|MERGE_RESOLUTION|>--- conflicted
+++ resolved
@@ -151,13 +151,8 @@
       # @see http://rubydoc.info/gems/faraday/0.5.3/Faraday/Response
       # @example Remove the label "Version 1.0" from the repository
       #   Octokit.remove_label("pengwynn/octokit", "Version 1.0")
-<<<<<<< HEAD
       def remove_label(repo, label, options={})
         delete("repos/#{Repository.new(repo)}/labels/#{URI.encode_www_form_component(label)}", options, 3, true, true)
-=======
-      def remove_label(repo, label, number=nil, options={})
-        post(["/api/v2/json/issues/label/remove/#{Repository.new(repo)}/#{label}", number].compact.join('/'), options)['labels']
->>>>>>> 2ded131d
       end
 
       # Get all comments attached to an issue
