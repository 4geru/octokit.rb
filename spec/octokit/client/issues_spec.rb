require 'helper'

describe Octokit::Client::Issues do

  before do
    Octokit.reset!
    @client = oauth_client
  end

  after do
    Octokit.reset!
  end

  describe ".list_issues", :vcr do
    it "returns issues for a repository" do
      issues = @client.issues("sferik/rails_admin")
      expect(issues).to be_kind_of Array
      assert_requested :get, github_url("/repos/sferik/rails_admin/issues")
    end
    it "returns dashboard issues for the authenticated user" do
      issues = @client.issues
      expect(issues).to be_kind_of Array
      assert_requested :get, github_url("/issues")
    end
  end # .list_issues

  describe ".user_issues", :vcr do
    it "returns issues for the authenticated user for owned and member repos" do
      issues = @client.user_issues
      expect(issues).to be_kind_of Array
      assert_requested :get, github_url("/user/issues")
    end
  end # .user_issues

  describe ".org_issues", :vcr do
    it "returns issues for the organization for the authenticated user" do
      issues = @client.org_issues(test_github_org)
      expect(issues).to be_kind_of Array
      assert_requested :get, github_url("/orgs/#{test_github_org}/issues")
    end
  end # .org_issues

  context "with repository" do
    before(:each) do
      @repo = @client.create_repository("#{test_github_repository}_#{Time.now.to_f}")
    end

    after(:each) do
      begin
        @client.delete_repository(@repo.full_name)
      rescue Octokit::NotFound
      end
    end

    describe ".create_issue", :vcr do
      it "creates an issue" do
        issue = @client.create_issue \
          @repo.full_name,
          "Migrate issues to v3",
          "Move all Issues calls to v3 of the API"
        expect(issue.title).to match(/Migrate/)
        assert_requested :post, github_url("/repos/#{@repo.full_name}/issues")
      end

<<<<<<< HEAD
    describe ".lock_issue" do
      it "locks an issue" do
        @client.lock_issue(@test_repo, @issue.number)
        assert_requested :put, github_url("/repos/#{@test_repo}/issues/#{@issue.number}/lock")
      end
    end # .lock_issue

    describe ".unlock_issue" do
      it "unlocks an issue" do
        @client.unlock_issue(@test_repo, @issue.number)
        assert_requested :delete, github_url("/repos/#{@test_repo}/issues/#{@issue.number}/lock")
      end
    end # .unlock_issue

    describe ".update_issue" do
      it "updates an issue" do
        issue = @client.update_issue(@test_repo, @issue.number, "Use all the v3 api!", "")
        expect(issue.number).to eq(@issue.number)
        assert_requested :patch, github_url("/repos/#{@test_repo}/issues/#{@issue.number}")
=======
      it "creates an issue with delimited labels" do
        issue = @client.create_issue \
          @repo.full_name,
          "New issue with delimited labels",
          "Testing",
          :labels => "bug, feature"
        expect(issue.title).to match(/delimited/)
        expect(issue.labels.map(&:name)).to include("feature")
        assert_requested :post, github_url("/repos/#{@repo.full_name}/issues")
>>>>>>> f9a52791
      end

      it "creates an issue with labels array" do
        issue = @client.create_issue \
          @repo.full_name,
          "New issue with labels array",
          "Testing",
          :labels => %w(bug feature)
        expect(issue.title).to match(/array/)
        expect(issue.labels.map(&:name)).to include("feature")
        assert_requested :post, github_url("/repos/#{@repo.full_name}/issues")
      end

      it "creates an issue without body argument" do
        issue = @client.create_issue(@repo.full_name, "New issue without body argument")
        expect(issue.body).to be_nil
        assert_requested :post, github_url("/repos/#{@repo.full_name}/issues")
      end
    end # .create_issue

    context "with issue" do
      before(:each) do
        @issue = @client.create_issue(@repo.full_name, "Migrate issues to v3", "Move all Issues calls to v3 of the API")
      end

      describe ".issue", :vcr do
        it "returns an issue" do
          issue = @client.issue(@repo.full_name, @issue.number)
          assert_requested :get, github_url("/repos/#{@repo.full_name}/issues/#{@issue.number}")
          expect(issue.number).to eq(@issue.number)
        end
        it "returns a full issue" do
          issue = @client.issue(@repo.full_name, @issue.number, :accept => 'application/vnd.github.full+json')
          assert_requested :get, github_url("/repos/#{@repo.full_name}/issues/#{@issue.number}")
          expect(issue.body_html).to include('<p>Move all')
          expect(issue.body_text).to include('Move all')
        end
      end # .issue

      describe ".close_issue", :vcr do
        it "closes an issue" do
          issue = @client.close_issue(@repo.full_name, @issue.number)
          expect(issue.state).to eq "closed"
          expect(issue.number).to eq(@issue.number)
          assert_requested :patch, github_url("/repos/#{@repo.full_name}/issues/#{@issue.number}")
        end
      end # .close_issue

      context "with closed issue" do
        before(:each) do
          @client.close_issue(@repo.full_name, @issue.number)
        end

        describe ".reopen_issue", :vcr do
          it "reopens an issue" do
            issue = @client.reopen_issue(@repo.full_name, @issue.number)
            expect(issue.state).to eq "open"
            expect(issue.number).to eq(@issue.number)
            assert_requested :patch, github_url("/repos/#{@repo.full_name}/issues/#{@issue.number}"), :times => 2
          end
        end # .reopen_issue
      end # with closed issue

      describe ".update_issue", :vcr do
        it "updates an issue" do
          issue = @client.update_issue(@repo.full_name, @issue.number, "Use all the v3 api!", "")
          expect(issue.number).to eq(@issue.number)
          assert_requested :patch, github_url("/repos/#{@repo.full_name}/issues/#{@issue.number}")
        end

        it "updates an issue without positional args" do
          issue = @client.update_issue(@repo.full_name, @issue.number, :title => "Use all the v3 api!", :body => "")
          expect(issue.number).to eq(@issue.number)
          assert_requested :patch, github_url("/repos/#{@repo.full_name}/issues/#{@issue.number}")
        end
      end # .update_issue

      describe ".add_comment", :vcr do
        it "adds a comment" do
          comment = @client.add_comment(@repo.full_name, @issue.number, "A test comment")
          expect(comment.user.login).to eq(test_github_login)
          assert_requested :post, github_url("/repos/#{@repo.full_name}/issues/#{@issue.number}/comments")
        end
      end # .add_comment

      context "with issue comment" do
        before(:each) do
          @issue_comment = @client.add_comment(@repo.full_name, @issue.number, "Another test comment")
        end

        describe ".update_comment", :vcr do
          it "updates an existing comment" do
            @client.update_comment(@repo.full_name, @issue_comment.id, "A test comment update")
            assert_requested :patch, github_url("/repos/#{@repo.full_name}/issues/comments/#{@issue_comment.id}")
          end
        end # .update_comment

        describe ".delete_comment", :vcr do
          it "deletes an existing comment" do
            @client.delete_comment(@repo.full_name, @issue_comment.id)
            assert_requested :delete, github_url("/repos/#{@repo.full_name}/issues/comments/#{@issue_comment.id}")
          end
        end # .delete_comment
      end # with issue comment

      describe ".issue_timeline", :vcr do
        it "returns an issue timeline" do
          timeline = @client.issue_timeline(@repo.full_name, @issue.number)
          expect(timeline).to be_kind_of Array
          assert_requested :get, github_url("/repos/#{@repo.full_name}/issues/#{@issue.number}/timeline")
        end
      end # .issue_timeline
    end # with issue
 end # with issue

  describe ".repository_issues_comments", :vcr do
    it "returns comments for all issues in a repository" do
      comments = @client.issues_comments("octokit/octokit.rb")
      expect(comments).to be_kind_of Array
      assert_requested :get, github_url('/repos/octokit/octokit.rb/issues/comments')
    end
  end # .repository_issues_comments

  describe ".issue_comments", :vcr do
    it "returns comments for an issue" do
      comments = @client.issue_comments("octokit/octokit.rb", 25)
      expect(comments).to be_kind_of Array
      assert_requested :get, github_url('/repos/octokit/octokit.rb/issues/25/comments')
    end
  end # .issue_comments

  describe ".issue_comment", :vcr do
    it "returns a single comment for an issue" do
      comment = @client.issue_comment("octokit/octokit.rb", 1194690)
      expect(comment.rels[:self].href).to eq("https://api.github.com/repos/octokit/octokit.rb/issues/comments/1194690")
      assert_requested :get, github_url('/repos/octokit/octokit.rb/issues/comments/1194690')
    end
  end # .issue_comment
end<|MERGE_RESOLUTION|>--- conflicted
+++ resolved
@@ -62,27 +62,6 @@
         assert_requested :post, github_url("/repos/#{@repo.full_name}/issues")
       end
 
-<<<<<<< HEAD
-    describe ".lock_issue" do
-      it "locks an issue" do
-        @client.lock_issue(@test_repo, @issue.number)
-        assert_requested :put, github_url("/repos/#{@test_repo}/issues/#{@issue.number}/lock")
-      end
-    end # .lock_issue
-
-    describe ".unlock_issue" do
-      it "unlocks an issue" do
-        @client.unlock_issue(@test_repo, @issue.number)
-        assert_requested :delete, github_url("/repos/#{@test_repo}/issues/#{@issue.number}/lock")
-      end
-    end # .unlock_issue
-
-    describe ".update_issue" do
-      it "updates an issue" do
-        issue = @client.update_issue(@test_repo, @issue.number, "Use all the v3 api!", "")
-        expect(issue.number).to eq(@issue.number)
-        assert_requested :patch, github_url("/repos/#{@test_repo}/issues/#{@issue.number}")
-=======
       it "creates an issue with delimited labels" do
         issue = @client.create_issue \
           @repo.full_name,
@@ -92,7 +71,6 @@
         expect(issue.title).to match(/delimited/)
         expect(issue.labels.map(&:name)).to include("feature")
         assert_requested :post, github_url("/repos/#{@repo.full_name}/issues")
->>>>>>> f9a52791
       end
 
       it "creates an issue with labels array" do
@@ -156,6 +134,26 @@
         end # .reopen_issue
       end # with closed issue
 
+      describe ".lock_issue", :vcr do
+        it "locks an issue" do
+          @client.lock_issue(@repo.full_name, @issue.number)
+          assert_requested :put, github_url("/repos/#{@repo.full_name}/issues/#{@issue.number}/lock")
+        end
+      end # .lock_issue
+
+      context "with locked issue" do
+        before(:each) do
+          @client.lock_issue(@repo.full_name, @issue.number)
+        end
+
+        describe ".unlock_issue", :vcr do
+          it "unlocks an issue" do
+            @client.unlock_issue(@repo.full_name, @issue.number)
+            assert_requested :delete, github_url("/repos/#{@repo.full_name}/issues/#{@issue.number}/lock")
+          end
+        end # .unlock_issue
+      end # with locked issue
+
       describe ".update_issue", :vcr do
         it "updates an issue" do
           issue = @client.update_issue(@repo.full_name, @issue.number, "Use all the v3 api!", "")
@@ -206,7 +204,7 @@
         end
       end # .issue_timeline
     end # with issue
- end # with issue
+ end # with repo
 
   describe ".repository_issues_comments", :vcr do
     it "returns comments for all issues in a repository" do
